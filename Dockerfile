<<<<<<< HEAD
FROM registry.access.redhat.com/ubi8/ubi AS builder
WORKDIR /go/src/sippy
COPY . .
ENV PATH="/go/bin:${PATH}"
ENV GOPATH="/go"
RUN dnf install -y make go npm && \
  make build

FROM registry.access.redhat.com/ubi8/ubi AS base
COPY --from=builder /go/src/sippy/sippy /bin/sippy
COPY --from=builder /go/src/sippy/scripts/fetchdata.sh /bin/fetchdata.sh
ENTRYPOINT ["/bin/sippy"]
EXPOSE 8080
=======
FROM registry.access.redhat.com/ubi8/ubi
WORKDIR /go/src/sippy
COPY . .
RUN if which dnf; then dnf install -y go make; fi && make build
ENTRYPOINT ["/go/src/sippy/sippy"]
EXPOSE 8080
>>>>>>> f5063141
<|MERGE_RESOLUTION|>--- conflicted
+++ resolved
@@ -1,22 +1,12 @@
-<<<<<<< HEAD
 FROM registry.access.redhat.com/ubi8/ubi AS builder
 WORKDIR /go/src/sippy
 COPY . .
 ENV PATH="/go/bin:${PATH}"
 ENV GOPATH="/go"
-RUN dnf install -y make go npm && \
-  make build
+RUN dnf install -y go make npm && make build
 
 FROM registry.access.redhat.com/ubi8/ubi AS base
 COPY --from=builder /go/src/sippy/sippy /bin/sippy
 COPY --from=builder /go/src/sippy/scripts/fetchdata.sh /bin/fetchdata.sh
 ENTRYPOINT ["/bin/sippy"]
-EXPOSE 8080
-=======
-FROM registry.access.redhat.com/ubi8/ubi
-WORKDIR /go/src/sippy
-COPY . .
-RUN if which dnf; then dnf install -y go make; fi && make build
-ENTRYPOINT ["/go/src/sippy/sippy"]
-EXPOSE 8080
->>>>>>> f5063141
+EXPOSE 8080