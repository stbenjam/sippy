--- conflicted
+++ resolved
@@ -261,38 +261,14 @@
   // Show the current state of the filter variables and the url.
   // Create API call string and return it.
   const showValuesForReport = () => {
-<<<<<<< HEAD
     let apiCallStr = getAPIUrl()
 
     if (varsContext.view != null && varsContext.view !== '') {
       apiCallStr += '?view=' + varsContext.view
     } else {
-      apiCallStr += getUpdatedUrlParts(
-        varsContext.baseRelease,
-        varsContext.baseStartTime,
-        varsContext.baseEndTime,
-        varsContext.sampleRelease,
-        varsContext.sampleStartTime,
-        varsContext.sampleEndTime,
-        varsContext.samplePROrg,
-        varsContext.samplePRRepo,
-        varsContext.samplePRNumber,
-        varsContext.columnGroupByCheckedItems,
-        varsContext.includeVariantsCheckedItems,
-        varsContext.dbGroupByVariants,
-        varsContext.confidence,
-        varsContext.pity,
-        varsContext.minFail,
-        varsContext.ignoreDisruption,
-        varsContext.ignoreMissing
-      )
+      apiCallStr += getUpdatedUrlParts(varsContext)
     }
     return makeRFC3339Time(apiCallStr)
-=======
-    const apiCallStr = getAPIUrl() + getUpdatedUrlParts(varsContext)
-    const formattedApiCallStr = makeRFC3339Time(apiCallStr)
-    return formattedApiCallStr
->>>>>>> 37e8a4b6
   }
 
   const columnNames = getColumns(data)
