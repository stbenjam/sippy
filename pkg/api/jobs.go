package api

import (
	"encoding/json"
	"fmt"
	"net/http"
	"regexp"
	gosort "sort"
	"strconv"
	"strings"
	"time"

<<<<<<< HEAD
	apitype "github.com/openshift/sippy/pkg/apis/api"
	"github.com/openshift/sippy/pkg/db"
	"github.com/openshift/sippy/pkg/db/models"
	"github.com/openshift/sippy/pkg/db/query"
	filter2 "github.com/openshift/sippy/pkg/filter"
	"k8s.io/klog"
=======
	"gorm.io/gorm"

	bugsv1 "github.com/openshift/sippy/pkg/apis/bugs/v1"

	"k8s.io/klog"

	apitype "github.com/openshift/sippy/pkg/apis/api"
	"github.com/openshift/sippy/pkg/db"
	"github.com/openshift/sippy/pkg/db/models"
>>>>>>> cd4b0d67

	v1sippyprocessing "github.com/openshift/sippy/pkg/apis/sippyprocessing/v1"
	workloadmetricsv1 "github.com/openshift/sippy/pkg/apis/workloadmetrics/v1"
	"github.com/openshift/sippy/pkg/util"
)

type jobsAPIResult []apitype.Job

const periodTwoDay = "twoDay"

func (jobs jobsAPIResult) sort(req *http.Request) jobsAPIResult {
	sortField := req.URL.Query().Get("sortField")
	sort := apitype.Sort(req.URL.Query().Get("sort"))

	if sortField == "" {
		sortField = "current_pass_percentage"
	}

	if sort == "" {
		sort = apitype.SortAscending
	}

	gosort.Slice(jobs, func(i, j int) bool {
		if sort == apitype.SortAscending {
			return filter2.Compare(jobs[i], jobs[j], sortField)
		}
		return filter2.Compare(jobs[j], jobs[i], sortField)
	})

	return jobs
}

func (jobs jobsAPIResult) limit(req *http.Request) jobsAPIResult {
	limit, _ := strconv.Atoi(req.URL.Query().Get("limit"))
	if limit > 0 && len(jobs) >= limit {
		return jobs[:limit]
	}

	return jobs
}

func briefName(job string) string {
	briefName := regexp.MustCompile("periodic-ci-openshift-(multiarch|release)-master-(ci|nightly)-[0-9]+.[0-9]+-")
	return briefName.ReplaceAllString(job, "")
}

func jobResultToAPI(id int, current, previous *v1sippyprocessing.JobResult) apitype.Job {
	job := apitype.Job{
		ID:                             id,
		Name:                           current.Name,
		Variants:                       current.Variants,
		BriefName:                      briefName(current.Name),
		CurrentPassPercentage:          current.PassPercentage,
		CurrentProjectedPassPercentage: current.PassPercentageWithoutInfrastructureFailures,
		CurrentRuns:                    current.Failures + current.Successes,
	}

	if previous != nil {
		job.PreviousPassPercentage = previous.PassPercentage
		job.PreviousProjectedPassPercentage = previous.PassPercentageWithoutInfrastructureFailures
		job.PreviousRuns = previous.Failures + previous.Successes
		job.NetImprovement = current.PassPercentage - previous.PassPercentage
	}

	job.Bugs = current.BugList
	job.AssociatedBugs = current.AssociatedBugList
	job.TestGridURL = current.TestGridURL

	return job
}

// PrintJobsReport renders a filtered summary of matching jobs.
func PrintJobsReport(w http.ResponseWriter, req *http.Request, currReport, twoDayReport, prevReport v1sippyprocessing.TestReport) {

	var filter *filter2.Filter
	currentPeriod := currReport.ByJob
	twoDayPeriod := twoDayReport.ByJob
	previousPeriod := prevReport.ByJob

	queryFilter := req.URL.Query().Get("filter")
	if queryFilter != "" {
		filter = &filter2.Filter{}
		if err := json.Unmarshal([]byte(queryFilter), filter); err != nil {
			RespondWithJSON(http.StatusBadRequest, w, map[string]interface{}{"code": http.StatusBadRequest, "message": "Could not marshal query:" + err.Error()})
			return
		}
	}

	jobs := jobsAPIResult{}

	// If requesting a two day report, we make the comparison between the last
	// period (typically 7 days) and the last two days.
	// Otherwise the default of last 7 days vs last 14 days.
	var current, previous []v1sippyprocessing.JobResult
	period := req.URL.Query().Get("period")
	switch period {
	case periodTwoDay:
		current = twoDayPeriod
		previous = currentPeriod
	default:
		current = currentPeriod
		previous = previousPeriod
	}

	for idx, jobResult := range current {
		prevResult := util.FindJobResultForJobName(jobResult.Name, previous)
		job := jobResultToAPI(idx, &current[idx], prevResult)

		if filter != nil {
			include, err := filter.Filter(job)
			if err != nil {
				RespondWithJSON(http.StatusBadRequest, w, map[string]interface{}{"code": http.StatusBadRequest, "message": "Filter error:" + err.Error()})
				return
			}

			if !include {
				continue
			}
		}

		jobs = append(jobs, job)
	}

	RespondWithJSON(http.StatusOK, w, jobs.
		sort(req).
		limit(req))
}

// PrintJobsReportFromDB renders a filtered summary of matching jobs.
<<<<<<< HEAD
func PrintJobsReportFromDB(w http.ResponseWriter, req *http.Request,
	dbc *db.DB, release string) {

	var filter *filter2.Filter

	queryFilter := req.URL.Query().Get("filter")
	if queryFilter != "" {
		filter = &filter2.Filter{}
		if err := json.Unmarshal([]byte(queryFilter), filter); err != nil {
			RespondWithJSON(http.StatusBadRequest, w, map[string]interface{}{"code": http.StatusBadRequest, "message": "Could not marshal query:" + err.Error()})
			return
		}
	}

	// Preferred method of slicing is with start->boundary->end query params in the format ?start=2021-12-02&boundary=2021-12-07.
	// 'end' can be specified if you wish to view historical reports rather than now, which is assumed if end param is absent.
	var start time.Time
	var boundary time.Time
	var end time.Time
	var err error

	startParam := req.URL.Query().Get("start")
	if startParam != "" {
		start, err = time.Parse("2006-01-02", startParam)
		if err != nil {
			RespondWithJSON(http.StatusBadRequest, w, map[string]interface{}{"code": http.StatusBadRequest, "message": fmt.Sprintf("Error decoding start param: %s", err.Error())})
			return
		}
	} else if req.URL.Query().Get("period") == periodTwoDay {
		// twoDay report period starts 9 days ago, (comparing last 2 days vs previous 7)
		start = time.Now().Add(-9 * 24 * time.Hour)
	} else {
		// Default start to 14 days ago
		start = time.Now().Add(-14 * 24 * time.Hour)
	}

	// TODO: currently we're assuming dates use the 00:00:00, is it more logical to add 23:23 for boundary and end? or
	// for callers to know to specify one day beyond.
	boundaryParam := req.URL.Query().Get("boundary")
	if boundaryParam != "" {
		boundary, err = time.Parse("2006-01-02", boundaryParam)
		if err != nil {
			RespondWithJSON(http.StatusBadRequest, w, map[string]interface{}{"code": http.StatusBadRequest, "message": fmt.Sprintf("Error decoding boundary param: %s", err.Error())})
			return
		}
	} else if req.URL.Query().Get("period") == periodTwoDay {
		boundary = time.Now().Add(-2 * 24 * time.Hour)
	} else {
		// Default boundary to 7 days ago
		boundary = time.Now().Add(-7 * 24 * time.Hour)

	}

	endParam := req.URL.Query().Get("end")
	if endParam != "" {
		end, err = time.Parse("2006-01-02", endParam)
=======
func PrintJobsReportFromDB(w http.ResponseWriter, req *http.Request, dbc *db.DB, release string) {
	table, err := jobResultsFromDB(req, dbc.DB, release)
	if err != nil {
>>>>>>> cd4b0d67
		if err != nil {
			RespondWithJSON(http.StatusInternalServerError, w, map[string]interface{}{"code": http.StatusInternalServerError, "message": "Error building job report:" + err.Error()})
			return
		}
	}

<<<<<<< HEAD
	klog.V(4).Infof("Querying between %s -> %s -> %s", start.Format(time.RFC3339), boundary.Format(time.RFC3339), end.Format(time.RFC3339))

	filterOpts, err := filter2.FilterOptionsFromRequest(req, "current_pass_percentage", apitype.SortDescending)
=======
	filter, err := extractFilters(req)
	if err != nil {
		RespondWithJSON(http.StatusInternalServerError, w, map[string]interface{}{"code": http.StatusInternalServerError, "message": "Error building job report:" + err.Error()})
		return
	}

	q, err := applyFilters(req, filter, "current_pass_percentage", table, apitype.Job{})
>>>>>>> cd4b0d67
	if err != nil {
		RespondWithJSON(http.StatusInternalServerError, w, map[string]interface{}{"code": http.StatusInternalServerError, "message": "Error building job report:" + err.Error()})
		return
	}
<<<<<<< HEAD
	jobsResult, err := query.JobReports(dbc, filterOpts, release, start, boundary, end)
=======

	jobsResult, err := BuildJobResults(q)
>>>>>>> cd4b0d67
	if err != nil {
		RespondWithJSON(http.StatusInternalServerError, w, map[string]interface{}{"code": http.StatusInternalServerError, "message": "Error building job report:" + err.Error()})
		return
	}

	RespondWithJSON(http.StatusOK, w, jobsResult)
}

<<<<<<< HEAD
=======
func BuildJobResults(q *gorm.DB) (jobsAPIResult, error) {
	now := time.Now()
	jobReports := make([]apitype.Job, 0)
	q.Scan(&jobReports)
	elapsed := time.Since(now)
	klog.Infof("BuildJobResult completed in %s with %d results from db", elapsed, len(jobReports))

	// FIXME(stbenjam): There's a UI bug where the jobs page won't load if either bugs filled is "null"
	// instead of empty array. Quick hack to make this work.
	for i, j := range jobReports {
		if len(j.Bugs) == 0 {
			jobReports[i].Bugs = make([]bugsv1.Bug, 0)
		}

		if len(j.AssociatedBugs) == 0 {
			jobReports[i].AssociatedBugs = make([]bugsv1.Bug, 0)
		}
	}

	return jobReports, nil
}

>>>>>>> cd4b0d67
type jobDetail struct {
	Name    string                           `json:"name"`
	Results []v1sippyprocessing.JobRunResult `json:"results"`
}

type jobDetailAPIResult struct {
	Jobs  []jobDetail `json:"jobs"`
	Start int         `json:"start"`
	End   int         `json:"end"`
}

func (jobs jobDetailAPIResult) limit(req *http.Request) jobDetailAPIResult {
	limit, _ := strconv.Atoi(req.URL.Query().Get("limit"))
	if limit > 0 && len(jobs.Jobs) >= limit {
		jobs.Jobs = jobs.Jobs[:limit]
	}

	return jobs
}

// PrintJobDetailsReport renders the detailed list of runs for matching jobs.
func PrintJobDetailsReport(w http.ResponseWriter, req *http.Request, current, previous []v1sippyprocessing.JobResult) {
	var min, max int
	jobs := make([]jobDetail, 0)
	jobName := req.URL.Query().Get("job")

	for _, jobResult := range current {
		if jobName != "" && !strings.Contains(jobResult.Name, jobName) {
			continue
		}

		prevResult := util.FindJobResultForJobName(jobResult.Name, previous)
		jobRuns := append(jobResult.AllRuns, prevResult.AllRuns...)

		for _, result := range jobRuns {
			if result.Timestamp < min || min == 0 {
				min = result.Timestamp
			}

			if result.Timestamp > max || max == 0 {
				max = result.Timestamp
			}
		}

		jobDetail := jobDetail{
			Name:    jobResult.Name,
			Results: jobRuns,
		}

		jobs = append(jobs, jobDetail)
	}

	RespondWithJSON(http.StatusOK, w, jobDetailAPIResult{
		Jobs:  jobs,
		Start: min,
		End:   max,
	}.limit(req))
}

// PrintJobDetailsReportFromDB renders the detailed list of runs for matching jobs.
func PrintJobDetailsReportFromDB(w http.ResponseWriter, req *http.Request, dbc *db.DB, release, jobSearchStr string) error {
	var min, max int

	// List all ProwJobRuns for the given release in the last two weeks.
	// TODO: 14 days matches orig API behavior, may want to add query params in future to control.
	since := time.Now().Add(-14 * 24 * time.Hour)

	prowJobRuns := []*models.ProwJobRun{}
	res := dbc.DB.Joins("ProwJob").
		Where("name LIKE ?", "%"+jobSearchStr+"%").
		Where("timestamp > ?", since).
		Where("release = ?", release).
		Preload("Tests", "status = ?", 12). // Only pre-load test results with failure status.
		Preload("Tests.Test").
		Find(&prowJobRuns)
	if res.Error != nil {
		klog.Errorf("error querying %s ProwJobRuns from db: %v", jobSearchStr, res.Error)
		return res.Error
	}
	klog.Infof("loaded %d ProwJobRuns from db since %s", len(prowJobRuns), since.Format(time.RFC3339))

	jobDetails := map[string]*jobDetail{}
	for _, pjr := range prowJobRuns {
		jobName := pjr.ProwJob.Name
		if _, ok := jobDetails[jobName]; !ok {
			jobDetails[jobName] = &jobDetail{Name: jobName, Results: []v1sippyprocessing.JobRunResult{}}
		}

		// Build string array of failed test names for compat with the existing API response:
		failedTestNames := make([]string, 0, len(pjr.Tests))
		for _, t := range pjr.Tests {
			failedTestNames = append(failedTestNames, t.Test.Name)
		}

		newRun := v1sippyprocessing.JobRunResult{
			ProwID:                pjr.ID,
			Job:                   jobName,
			URL:                   pjr.URL,
			TestFailures:          pjr.TestFailures,
			FailedTestNames:       failedTestNames,
			Failed:                pjr.Failed,
			InfrastructureFailure: pjr.InfrastructureFailure,
			KnownFailure:          pjr.KnownFailure,
			Succeeded:             pjr.Succeeded,
			Timestamp:             int(pjr.Timestamp.Unix() * 1000),
			OverallResult:         pjr.OverallResult,
		}
		jobDetails[jobName].Results = append(jobDetails[jobName].Results, newRun)
	}

	// Convert our map to a list for return:
	jobs := make([]jobDetail, 0, len(jobDetails))
	for _, jobDetail := range jobDetails {
		jobs = append(jobs, *jobDetail)
	}

	RespondWithJSON(http.StatusOK, w, jobDetailAPIResult{
		Jobs:  jobs,
		Start: min,
		End:   max,
	}.limit(req))
	return nil
}

// PrintPerfscaleWorkloadMetricsReport renders a filtered summary of matching scale jobs.
func PrintPerfscaleWorkloadMetricsReport(w http.ResponseWriter, req *http.Request, release string, currScaleJobReports []workloadmetricsv1.WorkloadMetricsRow) {

	var filter *filter2.Filter
	queryFilter := req.URL.Query().Get("filter")
	if queryFilter != "" {
		filter = &filter2.Filter{}
		if err := json.Unmarshal([]byte(queryFilter), filter); err != nil {
			RespondWithJSON(http.StatusBadRequest, w, map[string]interface{}{"code": http.StatusBadRequest, "message": "Could not marshal query:" + err.Error()})
			return
		}
	}

	filteredScaleJobs := []*workloadmetricsv1.WorkloadMetricsRow{}
	for idx, row := range currScaleJobReports {
		if release != "" && row.Release != release {
			continue
		}

		if filter != nil {
			include, err := filter.Filter(&currScaleJobReports[idx])
			if err != nil {
				RespondWithJSON(http.StatusBadRequest, w, map[string]interface{}{"code": http.StatusBadRequest, "message": "Filter error:" + err.Error()})
				return
			}

			if !include {
				continue
			}
		}

		filteredScaleJobs = append(filteredScaleJobs, &currScaleJobReports[idx])
	}

	RespondWithJSON(http.StatusOK, w, filteredScaleJobs)

}

func jobResultsFromDB(req *http.Request, dbc *gorm.DB, release string) (*gorm.DB, error) {
	// Preferred method of slicing is with start->boundary->end query params in the format ?start=2021-12-02&boundary=2021-12-07.
	// 'end' can be specified if you wish to view historical reports rather than now, which is assumed if end param is absent.
	var start time.Time
	var boundary time.Time
	var end time.Time
	var err error

	startParam := req.URL.Query().Get("start")
	if startParam != "" {
		start, err = time.Parse("2006-01-02", startParam)
		if err != nil {
			return nil, fmt.Errorf("error decoding start param: %s", err.Error())
		}
	} else if req.URL.Query().Get("period") == periodTwoDay {
		// twoDay report period starts 9 days ago, (comparing last 2 days vs previous 7)
		start = time.Now().Add(-9 * 24 * time.Hour)
	} else {
		// Default start to 14 days ago
		start = time.Now().Add(-14 * 24 * time.Hour)
	}

	// TODO: currently we're assuming dates use the 00:00:00, is it more logical to add 23:23 for boundary and end? or
	// for callers to know to specify one day beyond.
	boundaryParam := req.URL.Query().Get("boundary")
	if boundaryParam != "" {
		boundary, err = time.Parse("2006-01-02", boundaryParam)
		if err != nil {
			return nil, fmt.Errorf("error decoding boundary param: %s", err.Error())
		}
	} else if req.URL.Query().Get("period") == periodTwoDay {
		boundary = time.Now().Add(-2 * 24 * time.Hour)
	} else {
		// Default boundary to 7 days ago
		boundary = time.Now().Add(-7 * 24 * time.Hour)

	}

	endParam := req.URL.Query().Get("end")
	if endParam != "" {
		end, err = time.Parse("2006-01-02", endParam)
		if err != nil {
			return nil, fmt.Errorf("error decoding end param: %s", err.Error())
		}
	} else {
		// Default end to now
		end = time.Now()
	}

	klog.V(4).Infof("Querying between %s -> %s -> %s", start.Format(time.RFC3339), boundary.Format(time.RFC3339), end.Format(time.RFC3339))

	return dbc.Table("job_results(?, ?, ?, ?)", release, start, boundary, end), nil
}<|MERGE_RESOLUTION|>--- conflicted
+++ resolved
@@ -10,24 +10,15 @@
 	"strings"
 	"time"
 
-<<<<<<< HEAD
+	"github.com/openshift/sippy/pkg/db/query"
+	"gorm.io/gorm"
+
+	"k8s.io/klog"
+
 	apitype "github.com/openshift/sippy/pkg/apis/api"
 	"github.com/openshift/sippy/pkg/db"
 	"github.com/openshift/sippy/pkg/db/models"
-	"github.com/openshift/sippy/pkg/db/query"
 	filter2 "github.com/openshift/sippy/pkg/filter"
-	"k8s.io/klog"
-=======
-	"gorm.io/gorm"
-
-	bugsv1 "github.com/openshift/sippy/pkg/apis/bugs/v1"
-
-	"k8s.io/klog"
-
-	apitype "github.com/openshift/sippy/pkg/apis/api"
-	"github.com/openshift/sippy/pkg/db"
-	"github.com/openshift/sippy/pkg/db/models"
->>>>>>> cd4b0d67
 
 	v1sippyprocessing "github.com/openshift/sippy/pkg/apis/sippyprocessing/v1"
 	workloadmetricsv1 "github.com/openshift/sippy/pkg/apis/workloadmetrics/v1"
@@ -157,7 +148,6 @@
 }
 
 // PrintJobsReportFromDB renders a filtered summary of matching jobs.
-<<<<<<< HEAD
 func PrintJobsReportFromDB(w http.ResponseWriter, req *http.Request,
 	dbc *db.DB, release string) {
 
@@ -214,73 +204,32 @@
 	endParam := req.URL.Query().Get("end")
 	if endParam != "" {
 		end, err = time.Parse("2006-01-02", endParam)
-=======
-func PrintJobsReportFromDB(w http.ResponseWriter, req *http.Request, dbc *db.DB, release string) {
-	table, err := jobResultsFromDB(req, dbc.DB, release)
-	if err != nil {
->>>>>>> cd4b0d67
-		if err != nil {
-			RespondWithJSON(http.StatusInternalServerError, w, map[string]interface{}{"code": http.StatusInternalServerError, "message": "Error building job report:" + err.Error()})
-			return
-		}
-	}
-
-<<<<<<< HEAD
+		if err != nil {
+			RespondWithJSON(http.StatusBadRequest, w, map[string]interface{}{"code": http.StatusBadRequest, "message": fmt.Sprintf("Error decoding end param: %s", err.Error())})
+			return
+		}
+	} else {
+		// Default end to now
+		end = time.Now()
+	}
+
 	klog.V(4).Infof("Querying between %s -> %s -> %s", start.Format(time.RFC3339), boundary.Format(time.RFC3339), end.Format(time.RFC3339))
 
 	filterOpts, err := filter2.FilterOptionsFromRequest(req, "current_pass_percentage", apitype.SortDescending)
-=======
-	filter, err := extractFilters(req)
 	if err != nil {
 		RespondWithJSON(http.StatusInternalServerError, w, map[string]interface{}{"code": http.StatusInternalServerError, "message": "Error building job report:" + err.Error()})
 		return
 	}
 
-	q, err := applyFilters(req, filter, "current_pass_percentage", table, apitype.Job{})
->>>>>>> cd4b0d67
+	jobsResult, err := query.JobReports(dbc, filterOpts, release, start, boundary, end)
 	if err != nil {
 		RespondWithJSON(http.StatusInternalServerError, w, map[string]interface{}{"code": http.StatusInternalServerError, "message": "Error building job report:" + err.Error()})
 		return
 	}
-<<<<<<< HEAD
-	jobsResult, err := query.JobReports(dbc, filterOpts, release, start, boundary, end)
-=======
-
-	jobsResult, err := BuildJobResults(q)
->>>>>>> cd4b0d67
-	if err != nil {
-		RespondWithJSON(http.StatusInternalServerError, w, map[string]interface{}{"code": http.StatusInternalServerError, "message": "Error building job report:" + err.Error()})
-		return
-	}
 
 	RespondWithJSON(http.StatusOK, w, jobsResult)
 }
 
-<<<<<<< HEAD
-=======
-func BuildJobResults(q *gorm.DB) (jobsAPIResult, error) {
-	now := time.Now()
-	jobReports := make([]apitype.Job, 0)
-	q.Scan(&jobReports)
-	elapsed := time.Since(now)
-	klog.Infof("BuildJobResult completed in %s with %d results from db", elapsed, len(jobReports))
-
-	// FIXME(stbenjam): There's a UI bug where the jobs page won't load if either bugs filled is "null"
-	// instead of empty array. Quick hack to make this work.
-	for i, j := range jobReports {
-		if len(j.Bugs) == 0 {
-			jobReports[i].Bugs = make([]bugsv1.Bug, 0)
-		}
-
-		if len(j.AssociatedBugs) == 0 {
-			jobReports[i].AssociatedBugs = make([]bugsv1.Bug, 0)
-		}
-	}
-
-	return jobReports, nil
-}
-
->>>>>>> cd4b0d67
 type jobDetail struct {
 	Name    string                           `json:"name"`
 	Results []v1sippyprocessing.JobRunResult `json:"results"`
